--- conflicted
+++ resolved
@@ -137,11 +137,7 @@
     truth = np.expand_dims(truth, 0)  # add modes
     avails = avails[np.newaxis, :, np.newaxis]  # add modes and cords
 
-<<<<<<< HEAD
     error = np.sum(((truth - pred) * avails) ** 2, axis=-1)  # reduce coords and use availability
-    return np.sum(true_mode_error * np.sqrt(error), axis=0)  # reduce modes
-=======
-    error = np.sum(((gt - pred) * avails) ** 2, axis=-1)  # reduce coords and use availability
     return np.sum(true_mode_error * np.sqrt(error), axis=0)  # reduce modes
 
 
@@ -294,5 +290,4 @@
         np.ndarray: mean final displacement error (FDE), a single float number
     """
 
-    return _final_displacement_error(gt, pred, confidences, avails, "mean")
->>>>>>> 18aab4b1
+    return _final_displacement_error(gt, pred, confidences, avails, "mean")