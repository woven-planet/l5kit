--- conflicted
+++ resolved
@@ -4,10 +4,7 @@
 import pprint
 from collections import Counter, defaultdict
 from functools import partial
-<<<<<<< HEAD
-=======
 from multiprocessing import Pool, cpu_count
->>>>>>> 89f5fc48
 from pathlib import Path
 from typing import Tuple
 from uuid import uuid4
@@ -161,15 +158,7 @@
     Filter agents from zarr INPUT_FOLDER according to multiple thresholds and store a boolean array of the same shape.
     """
 
-<<<<<<< HEAD
-    # ===== LOAD
-    zarr_dataset = ChunkedStateDataset(path=input_folder)
-    zarr_dataset.open()
-
     output_group = f"{th_agent_prob}"
-=======
-    output_group = f"{th_history_num_frames}_{th_future_num_frames}_{th_agent_prob}"
->>>>>>> 89f5fc48
     if "agents_mask" in zarr_dataset.root and f"agents_mask/{output_group}" in zarr_dataset.root:
         raise FileExistsError(f"{output_group} exists already! only one is supported for now!")
 
@@ -202,11 +191,7 @@
 
     report: Counter = Counter()
     print("starting pool...")
-<<<<<<< HEAD
-    with multiprocessing.Pool(num_workers) as pool:
-=======
     with Pool(cpu_count()) as pool:
->>>>>>> 89f5fc48
         tasks = tqdm(enumerate(pool.imap_unordered(get_valid_agents_partial, frame_index_intervals)))
         for idx, (mask, count, agents_range) in tasks:
             report += count
@@ -224,7 +209,6 @@
     pp = pprint.PrettyPrinter(indent=4)
     print(f"start report for {zarr_dataset.path}")
     pp.pprint({**agents_cfg, **report})
-<<<<<<< HEAD
 
     future_steps = [0, 10, 30, 50]
     past_steps = [0, 10, 30, 50]
@@ -239,10 +223,7 @@
             row.append(np.sum(past_mask * future_mask))
         table.add_row(row)
     print(table)
-    print(f"end report for {input_folder}")
-=======
     print(f"end report for {zarr_dataset.path}")
->>>>>>> 89f5fc48
     print("==============================")
 
 
@@ -260,16 +241,5 @@
         zarr_dataset.open()
 
         select_agents(
-<<<<<<< HEAD
-            input_folder, args.th_agent_prob, args.th_yaw_degree, args.th_extent_ratio, args.th_distance_av, args.j,
-=======
-            zarr_dataset,
-            args.th_agent_prob,
-            args.th_history_num_frames,
-            args.th_future_num_frames,
-            args.th_yaw_degree,
-            args.th_extent_ratio,
-            args.th_movement,
-            args.th_distance_av,
->>>>>>> 89f5fc48
+            zarr_dataset, args.th_agent_prob, args.th_yaw_degree, args.th_extent_ratio, args.th_distance_av,
         )