import numpy as np
import pytest

<<<<<<< HEAD
from l5kit.data import ChunkedStateDataset, LocalDataManager, filter_agents_by_frames
=======
from l5kit.configs import load_config_data
from l5kit.data import ChunkedDataset, LocalDataManager, filter_agents_by_frames
>>>>>>> f1e9f57e
from l5kit.rasterization import Rasterizer, build_rasterizer
from l5kit.sampling import get_history_slice


@pytest.fixture(scope="module")
def dataset() -> ChunkedDataset:
    zarr_dataset = ChunkedDataset(path="./l5kit/tests/artefacts/single_scene.zarr")
    zarr_dataset.open()
    return zarr_dataset


def check_rasterizer(cfg: dict, rasterizer: Rasterizer, dataset: ChunkedDataset) -> None:
    frames = dataset.frames[:]  # Load all frames into memory
    for current_frame in [0, 50, len(frames) - 1]:
        history_num_frames = cfg["model_params"]["history_num_frames"]
        history_step_size = cfg["model_params"]["history_step_size"]
        s = get_history_slice(current_frame, history_num_frames, history_step_size, include_current_state=True)
        frames_to_rasterize = frames[s]
        agents = filter_agents_by_frames(frames_to_rasterize, dataset.agents)

        im = rasterizer.rasterize(frames_to_rasterize, agents)
        assert len(im.shape) == 3
        assert im.shape[:2] == tuple(cfg["raster_params"]["raster_size"])
        assert im.max() <= 1
        assert im.min() >= 0
        assert im.dtype == np.float32

        rgb_im = rasterizer.to_rgb(im)
        assert im.shape[:2] == rgb_im.shape[:2]
        assert rgb_im.shape[2] == 3  # RGB has three channels
        assert rgb_im.dtype == np.uint8


@pytest.mark.parametrize("map_type", ["py_semantic", "py_satellite", "box_debug"])
<<<<<<< HEAD
def test_rasterizer_created_from_config(
    map_type: str, dataset: ChunkedStateDataset, dmg: LocalDataManager, cfg: dict
) -> None:
=======
def test_rasterizer_created_from_config(map_type: str, dataset: ChunkedDataset) -> None:
    cfg = load_config_data("./l5kit/tests/artefacts/config.yaml")
>>>>>>> f1e9f57e
    cfg["raster_params"]["map_type"] = map_type
    rasterizer = build_rasterizer(cfg, dmg)
    check_rasterizer(cfg, rasterizer, dataset)<|MERGE_RESOLUTION|>--- conflicted
+++ resolved
@@ -1,12 +1,7 @@
 import numpy as np
 import pytest
 
-<<<<<<< HEAD
-from l5kit.data import ChunkedStateDataset, LocalDataManager, filter_agents_by_frames
-=======
-from l5kit.configs import load_config_data
 from l5kit.data import ChunkedDataset, LocalDataManager, filter_agents_by_frames
->>>>>>> f1e9f57e
 from l5kit.rasterization import Rasterizer, build_rasterizer
 from l5kit.sampling import get_history_slice
 
@@ -41,14 +36,9 @@
 
 
 @pytest.mark.parametrize("map_type", ["py_semantic", "py_satellite", "box_debug"])
-<<<<<<< HEAD
 def test_rasterizer_created_from_config(
-    map_type: str, dataset: ChunkedStateDataset, dmg: LocalDataManager, cfg: dict
+    map_type: str, dataset: ChunkedDataset, dmg: LocalDataManager, cfg: dict
 ) -> None:
-=======
-def test_rasterizer_created_from_config(map_type: str, dataset: ChunkedDataset) -> None:
-    cfg = load_config_data("./l5kit/tests/artefacts/config.yaml")
->>>>>>> f1e9f57e
     cfg["raster_params"]["map_type"] = map_type
     rasterizer = build_rasterizer(cfg, dmg)
     check_rasterizer(cfg, rasterizer, dataset)