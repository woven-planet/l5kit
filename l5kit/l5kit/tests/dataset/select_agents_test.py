from functools import partial
from pathlib import Path

import numpy as np
import pytest

from l5kit.data import ChunkedDataset
from l5kit.dataset.select_agents import TH_DISTANCE_AV, TH_EXTENT_RATIO, TH_YAW_DEGREE, get_valid_agents

SCENE_LENGTH = 50

get_valid_agents_p = partial(
    get_valid_agents,
    th_agent_filter_probability_threshold=0,
    th_yaw_degree=TH_YAW_DEGREE,
    th_extent_ratio=TH_EXTENT_RATIO,
    th_distance_av=TH_DISTANCE_AV,
)


@pytest.fixture()  # not shared in scope
<<<<<<< HEAD
def dataset(tmp_path: Path) -> ChunkedStateDataset:
    dataset = ChunkedStateDataset(str(tmp_path))
=======
def dataset() -> ChunkedDataset:
    dataset = ChunkedDataset("")
>>>>>>> f1e9f57e
    dataset.scenes = np.zeros(1, dtype=dataset.scenes.dtype)
    dataset.frames = np.zeros(SCENE_LENGTH, dtype=dataset.frames.dtype)
    dataset.agents = np.zeros(SCENE_LENGTH, dtype=dataset.agents.dtype)

    dataset.scenes[0]["frame_index_interval"] = (0, SCENE_LENGTH)
    for idx in range(len(dataset.frames)):
        dataset.frames[idx]["agent_index_interval"] = (idx, idx + 1)
        dataset.frames[idx]["timestamp"] = idx

    for idx in range(len(dataset.agents)):
        # we don't check moving anymore, so the agent can stay still
        dataset.agents[idx]["extent"] = (5, 5, 5)
        dataset.agents[idx]["yaw"] = 0
        dataset.agents[idx]["track_id"] = 1
        dataset.agents[idx]["label_probabilities"][3] = 1.0

    return dataset


def test_get_valid_agents_annot_hole(dataset: ChunkedDataset) -> None:
    frames_range = np.asarray([0, len(dataset.frames)])
    # put an annotation hole at 10
    dataset.agents[10]["track_id"] = 2

    agents_mask, *_ = get_valid_agents_p(frames_range, dataset)
    agents_mask = agents_mask.astype(np.int)

    # 9 should have no future and 11 no past
    assert agents_mask[9, 1] == 0
    assert agents_mask[11, 0] == 0
    # 10 should have no past nor future
    assert agents_mask[10, 0] == agents_mask[10, 1] == 0

    # past should increase and future decrease until 10, then from 11 to the end
    assert np.all(np.diff(agents_mask[:10, 0]) == 1)
    assert np.all(np.diff(agents_mask[:10, 1]) == -1)
    assert np.all(np.diff(agents_mask[11:, 0]) == 1)
    assert np.all(np.diff(agents_mask[11:, 1]) == -1)


def test_get_valid_agents_multi_annot_hole(dataset: ChunkedDataset) -> None:
    frames_range = np.asarray([0, len(dataset.frames)])
    # put an annotation hole at 10 and 25
    dataset.agents[10]["track_id"] = 2
    dataset.agents[25]["track_id"] = 2

    agents_mask, *_ = get_valid_agents_p(frames_range, dataset)
    agents_mask = agents_mask.astype(np.int)

    assert np.all(np.diff(agents_mask[:10, 0]) == 1)
    assert np.all(np.diff(agents_mask[:10, 1]) == -1)
    assert agents_mask[10, 0] == agents_mask[10, 1] == 0

    assert np.all(np.diff(agents_mask[11:25, 0]) == 1)
    assert np.all(np.diff(agents_mask[11:25, 1]) == -1)
    assert agents_mask[25, 0] == agents_mask[25, 1] == 0


def test_get_valid_agents_extent_change(dataset: ChunkedDataset) -> None:
    frames_range = np.asarray([0, len(dataset.frames)])
    # change centroid
    dataset.agents[10]["extent"] *= 2

    agents_mask, *_ = get_valid_agents_p(frames_range, dataset)
    agents_mask = agents_mask.astype(np.int)

    assert np.all(np.diff(agents_mask[:10, 0]) == 1)
    assert np.all(np.diff(agents_mask[:10, 1]) == -1)
    assert agents_mask[10, 0] == agents_mask[10, 1] == 0


def test_get_valid_agents_yaw_change(dataset: ChunkedDataset) -> None:
    frames_range = np.asarray([0, len(dataset.frames)])
    # change centroid
    dataset.agents[10]["yaw"] = np.radians(50)

    agents_mask, *_ = get_valid_agents_p(frames_range, dataset)
    agents_mask = agents_mask.astype(np.int)

    assert np.all(np.diff(agents_mask[:10, 0]) == 1)
    assert np.all(np.diff(agents_mask[:10, 1]) == -1)
    assert agents_mask[10, 0] == agents_mask[10, 1] == 0


def test_get_valid_agents(dataset: ChunkedDataset) -> None:
    frames_range = np.asarray([0, len(dataset.frames)])
    agents_mask, *_ = get_valid_agents_p(frames_range, dataset)
    agents_mask = agents_mask.astype(np.int)

    # we have a single valid agents, so the mask should decrease gently in the future and increase in the past
    assert np.all(np.diff(agents_mask[:, 0]) == 1)
    assert np.all(np.diff(agents_mask[:, 1]) == -1)<|MERGE_RESOLUTION|>--- conflicted
+++ resolved
@@ -19,13 +19,8 @@
 
 
 @pytest.fixture()  # not shared in scope
-<<<<<<< HEAD
-def dataset(tmp_path: Path) -> ChunkedStateDataset:
-    dataset = ChunkedStateDataset(str(tmp_path))
-=======
-def dataset() -> ChunkedDataset:
-    dataset = ChunkedDataset("")
->>>>>>> f1e9f57e
+def dataset(tmp_path: Path) -> ChunkedDataset:
+    dataset = ChunkedDataset(str(tmp_path))
     dataset.scenes = np.zeros(1, dtype=dataset.scenes.dtype)
     dataset.frames = np.zeros(SCENE_LENGTH, dtype=dataset.frames.dtype)
     dataset.agents = np.zeros(SCENE_LENGTH, dtype=dataset.agents.dtype)
