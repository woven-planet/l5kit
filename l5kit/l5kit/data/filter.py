--- conflicted
+++ resolved
@@ -101,7 +101,8 @@
     Returns:
         List[np.ndarray] with the agents divided by frame
     """
-<<<<<<< HEAD
+    if frames.shape == ():
+        frames = frames[None]  # add and axis if a single frame is passed
     return [agents[slice(*frame["agent_index_interval"])] for frame in frames]
 
 
@@ -117,9 +118,4 @@
     Returns:
         List[np.ndarray] with the tr_faces divided by frame
     """
-    return [tr_faces[slice(*frame["tr_faces_index_interval"])] for frame in frames]
-=======
-    if frames.shape == ():
-        frames = frames[None]  # add and axis if a single frame is passed
-    return [agents[slice(*frame["agent_index_interval"])] for frame in frames]
->>>>>>> 88ee8ba2
+    return [tr_faces[slice(*frame["tr_faces_index_interval"])] for frame in frames]