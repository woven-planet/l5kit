--- conflicted
+++ resolved
@@ -358,11 +358,7 @@
    "name": "python",
    "nbconvert_exporter": "python",
    "pygments_lexer": "ipython3",
-<<<<<<< HEAD
    "version": "3.8.10"
-=======
-   "version": "3.8.0"
->>>>>>> 71eb4dae
   }
  },
  "nbformat": 4,
